--- conflicted
+++ resolved
@@ -15,7 +15,6 @@
     -std=gnu++17
 
 lib_deps =
-    https://github.com/theelims/StrokeEngine.git
     thingpulse/ESP8266 and ESP32 OLED driver for SSD1306 displays@^4.4.0
     https://github.com/tzapu/WiFiManager.git
     gin66/FastAccelStepper@^0.30.8
@@ -45,14 +44,4 @@
 platform = native
 
 lib_deps =
-<<<<<<< HEAD
-    fabiobatsilva/ArduinoFake@^0.4.0
-=======
-    https://github.com/theelims/StrokeEngine.git
-    thingpulse/ESP8266 and ESP32 OLED driver for SSD1306 displays@^4.4.0
-    https://github.com/tzapu/WiFiManager.git
-    gin66/FastAccelStepper@^0.30.8
-    pkerspe/ESP-FlexyStepper@^1.4.9
-    bblanchon/ArduinoJson@^6.21.4
-    fastled/FastLED@^3.6.0
->>>>>>> ab043a1d
+    fabiobatsilva/ArduinoFake@^0.4.0