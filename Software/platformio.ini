; PlatformIO Project Configuration File
;
;   Build options: build flags, source filter
;   Upload options: custom upload port, speed and extra flags
;   Library options: dependencies, extra library storages
;   Advanced options: extra scripting
;
; Please visit documentation for the other options and examples
; https://docs.platformio.org/page/projectconf.html

[platformio]
default_envs = development

[common]
board_build.partitions = partition.csv
build_unflags =
    -std=gnu++11
lib_deps =
    https://github.com/theelims/StrokeEngine.git
    https://github.com/tzapu/WiFiManager.git
    gin66/FastAccelStepper@^0.30.8
    pkerspe/ESP-FlexyStepper@^1.4.9
    bblanchon/ArduinoJson@^6.21.4
    fastled/FastLED@^3.6.0
    olikraus/U8g2@^2.35.8
    ricmoo/QRCode@^0.0.1
    igorantolic/Ai Esp32 Rotary Encoder @ ^1.6
<<<<<<< HEAD
    robtillaart/UUID@^0.1.6
=======
    mathertel/OneButton@^2.5.0
>>>>>>> 98163a9b
upload_speed = 921600
check_skip_packages = true
check_tool = clangtidy
check_flags =
    clangtidy: --checks=-\*,bugprone-*,boost-*,modernize-*,performance-*,clang-analyzer-*,cert-dcl03-c,cert-dcl21-cpp,cert-dcl58-cpp,cert-err34-c,cert-err52-cpp,cert-err58-cpp,cert-err60-cpp,cert-flp30-c,cert-msc50-cpp,cert-msc51-cpp,cert-oop54-cpp,cert-str34-c,cppcoreguidelines-interfaces-global-init,cppcoreguidelines-narrowing-conversions,cppcoreguidelines-pro-type-member-init,cppcoreguidelines-pro-type-static-cast-downcast,cppcoreguidelines-slicing,google-default-arguments,google-explicit-constructor,google-runtime-operator,hicpp-exception-baseclass,hicpp-multiway-paths-covered,hicpp-signed-bitwise,portability-simd-intrinsics,readability-avoid-const-params-in-decls,readability-const-return-type,readability-container-size-empty,readability-convert-member-functions-to-static,readability-delete-null-pointer,readability-deleted-default,readability-inconsistent-declaration-parameter-name,readability-make-member-function-const,readability-misleading-indentation,readability-misplaced-array-index,readability-non-const-parameter,readability-redundant-control-flow,readability-redundant-declaration,readability-redundant-function-ptr-dereference,readability-redundant-smartptr-get,readability-simplify-subscript-expr,readability-static-accessed-through-instance,readability-static-definition-in-anonymous-namespace,readability-string-compare,readability-uniqueptr-delete-release,readability-use-anyofallof,-modernize-use-trailing-return-type,-readability-convert-member-functions-to-static,-bugprone-easily-swappable-parameters,-readability-make-member-function-const --fix
extra_scripts = pre:pre_build_script.py

[env:development]
build_flags =
    -std=gnu++17
;    CORE_DEBUG_LEVEL Details: https://docs.platformio.org/en/latest/platforms/espressif32.html#debug-level
    -D CORE_DEBUG_LEVEL=4
    -D VERSIONDEV
    -D SW_VERSION=0
    -D HTTPCLIENT_1_1_COMPATIBLE=0
extends = common
platform = espressif32
board = esp32dev
framework = arduino
monitor_speed = 115200
monitor_filters = colorize, esp32_exception_decoder, time

[env:debugWithoutMotor]
build_flags =
    -std=gnu++17
;    CORE_DEBUG_LEVEL Details: https://docs.platformio.org/en/latest/platforms/espressif32.html#debug-level
    -D CORE_DEBUG_LEVEL=4
    -D VERSIONDEV
    -D SW_VERSION=0
    -D HTTPCLIENT_1_1_COMPATIBLE=0
    -D DEBUG_SKIP_HOMING
extends = common
platform = espressif32
board = esp32dev
framework = arduino
monitor_speed = 115200
monitor_filters = colorize, esp32_exception_decoder, time

[env:staging]
build_flags =
    -std=gnu++17
    -D CORE_DEBUG_LEVEL=1
    -D VERSIONSTAGING
    -D HTTPCLIENT_1_1_COMPATIBLE=0
extends = common
platform = espressif32
board = esp32dev
framework = arduino
monitor_speed = 115200

[env:production]
build_flags =
    -std=gnu++17
    -D CORE_DEBUG_LEVEL=0
    -D VERSIONLIVE
    -D HTTPCLIENT_1_1_COMPATIBLE=0
extends = common
platform = espressif32
board = esp32dev
framework = arduino
monitor_speed = 115200


[env:test]
lib_deps =
    fabiobatsilva/ArduinoFake@^0.4.0
    bblanchon/ArduinoJson@^6.21.4
build_flags =
    -std=gnu++17
    -D DEBUGLOG_DEFAULT_LOG_LEVEL_DEBUG
    -D UNITY_INCLUDE_DOUBLE
    -D CORE_DEBUG_LEVEL=0
    -D SW_VERSION="0.0.0"
    -D VERSIONTEST
extends = common
platform = native<|MERGE_RESOLUTION|>--- conflicted
+++ resolved
@@ -25,11 +25,8 @@
     olikraus/U8g2@^2.35.8
     ricmoo/QRCode@^0.0.1
     igorantolic/Ai Esp32 Rotary Encoder @ ^1.6
-<<<<<<< HEAD
+    mathertel/OneButton@^2.5.0
     robtillaart/UUID@^0.1.6
-=======
-    mathertel/OneButton@^2.5.0
->>>>>>> 98163a9b
 upload_speed = 921600
 check_skip_packages = true
 check_tool = clangtidy
