#include "Arduino.h"
#include "OneButton.h"
#include "WiFi.h"
#include "ossm/Events.h"
#include "ossm/OSSM.h"
#include "services/board.h"
#include "services/display.h"
#include "services/encoder.h"
#include "utils/uniqueId.h"

/*
 *  ██████╗ ███████╗███████╗███╗   ███╗
 * ██╔═══██╗██╔════╝██╔════╝████╗ ████║
 * ██║   ██║███████╗███████╗██╔████╔██║
 * ██║   ██║╚════██║╚════██║██║╚██╔╝██║
 * ╚██████╔╝███████║███████║██║ ╚═╝ ██║
 *  ╚═════╝ ╚══════╝╚══════╝╚═╝     ╚═╝
 *
 * Welcome to the open source sex machine!
 * This is a product of Kinky Makers and is licensed under the MIT license.
 *
 * Research and Desire is a financial sponsor of this project.
 *
 * But our biggest sponsor is you! If you want to support this project, please
 * contribute, fork, branch and share!
 */

OSSM *ossm;

OneButton button(Pins::Remote::encoderSwitch, false);

void setup() {
    /** Board setup */
    initBoard();

<<<<<<< HEAD
=======
    /** Service setup */
    // Encoder
    initEncoder();
    // Display
    display.setBusClock(400000);
    display.begin();

>>>>>>> 8ca82e70
    ossm = new OSSM(display, encoder);

    // link functions to be called on events.
    button.attachClick([]() { ossm->sm->process_event(ButtonPress{}); });
    button.attachDoubleClick([]() { ossm->sm->process_event(DoublePress{}); });
    button.attachLongPressStart([]() { ossm->sm->process_event(LongPress{}); });
<<<<<<< HEAD

    String id = getId();
    ESP_LOGD("ID", "ID: %s", id.c_str());
};

void loop() { button.tick(); };
=======
};

void loop() {
    button.tick();
    ossm->wm.process();
};
>>>>>>> 8ca82e70
<|MERGE_RESOLUTION|>--- conflicted
+++ resolved
@@ -6,7 +6,6 @@
 #include "services/board.h"
 #include "services/display.h"
 #include "services/encoder.h"
-#include "utils/uniqueId.h"
 
 /*
  *  ██████╗ ███████╗███████╗███╗   ███╗
@@ -33,8 +32,6 @@
     /** Board setup */
     initBoard();
 
-<<<<<<< HEAD
-=======
     /** Service setup */
     // Encoder
     initEncoder();
@@ -42,25 +39,15 @@
     display.setBusClock(400000);
     display.begin();
 
->>>>>>> 8ca82e70
     ossm = new OSSM(display, encoder);
 
     // link functions to be called on events.
     button.attachClick([]() { ossm->sm->process_event(ButtonPress{}); });
     button.attachDoubleClick([]() { ossm->sm->process_event(DoublePress{}); });
     button.attachLongPressStart([]() { ossm->sm->process_event(LongPress{}); });
-<<<<<<< HEAD
-
-    String id = getId();
-    ESP_LOGD("ID", "ID: %s", id.c_str());
-};
-
-void loop() { button.tick(); };
-=======
 };
 
 void loop() {
     button.tick();
     ossm->wm.process();
-};
->>>>>>> 8ca82e70
+};