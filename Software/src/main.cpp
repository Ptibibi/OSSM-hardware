
#include "Arduino.h"
#include "OneButton.h"
#include "WiFi.h"
#include "ossm/Events.h"
#include "ossm/OSSM.h"
#include "services/board.h"
#include "services/display.h"
#include "services/encoder.h"
#include "utils/uniqueIdentity.h"


/*
 *  ██████╗ ███████╗███████╗███╗   ███╗
 * ██╔═══██╗██╔════╝██╔════╝████╗ ████║
 * ██║   ██║███████╗███████╗██╔████╔██║
 * ██║   ██║╚════██║╚════██║██║╚██╔╝██║
 * ╚██████╔╝███████║███████║██║ ╚═╝ ██║
 *  ╚═════╝ ╚══════╝╚══════╝╚═╝     ╚═╝
 *
 * Welcome to the open source sex machine!
 * This is a product of Kinky Makers and is licensed under the MIT license.
 *
 * Research and Desire is a financial sponsor of this project.
 *
 * But our biggest sponsor is you! If you want to support this project, please
 * contribute, fork, branch and share!
 */

OSSM *ossm;

OneButton button(Pins::Remote::encoderSwitch, false);

void setup() {
    /** Board setup */
    initBoard();

    /** Service setup */
    // Encoder
    initEncoder();
    // Display
<<<<<<< HEAD
    display.setBusClock(400000L);
=======
    display.setBusClock(400000);
>>>>>>> 98163a9b
    display.begin();

    ossm = new OSSM(display, encoder);

<<<<<<< HEAD
    attachInterrupt(digitalPinToInterrupt(Pins::Remote::encoderSwitch),
                    handleEncoder, CHANGE);


    String id = getUniqueIdentity();
    ESP_LOGD("Unique Identity", "Unique Identity: %s", id.c_str());
=======
    // link functions to be called on events.
    button.attachClick([]() { ossm->sm->process_event(ButtonPress{}); });
    button.attachDoubleClick([]() { ossm->sm->process_event(DoublePress{}); });
    button.attachLongPressStart([]() { ossm->sm->process_event(LongPress{}); });
>>>>>>> 98163a9b
};

void loop() { button.tick(); };<|MERGE_RESOLUTION|>--- conflicted
+++ resolved
@@ -1,4 +1,3 @@
-
 #include "Arduino.h"
 #include "OneButton.h"
 #include "WiFi.h"
@@ -7,8 +6,6 @@
 #include "services/board.h"
 #include "services/display.h"
 #include "services/encoder.h"
-#include "utils/uniqueIdentity.h"
-
 
 /*
  *  ██████╗ ███████╗███████╗███╗   ███╗
@@ -39,28 +36,15 @@
     // Encoder
     initEncoder();
     // Display
-<<<<<<< HEAD
-    display.setBusClock(400000L);
-=======
     display.setBusClock(400000);
->>>>>>> 98163a9b
     display.begin();
 
     ossm = new OSSM(display, encoder);
 
-<<<<<<< HEAD
-    attachInterrupt(digitalPinToInterrupt(Pins::Remote::encoderSwitch),
-                    handleEncoder, CHANGE);
-
-
-    String id = getUniqueIdentity();
-    ESP_LOGD("Unique Identity", "Unique Identity: %s", id.c_str());
-=======
     // link functions to be called on events.
     button.attachClick([]() { ossm->sm->process_event(ButtonPress{}); });
     button.attachDoubleClick([]() { ossm->sm->process_event(DoublePress{}); });
     button.attachLongPressStart([]() { ossm->sm->process_event(LongPress{}); });
->>>>>>> 98163a9b
 };
 
 void loop() { button.tick(); };